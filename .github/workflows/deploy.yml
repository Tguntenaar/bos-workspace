--- conflicted
+++ resolved
@@ -96,13 +96,8 @@
               BUILD_PATH="$WORKING_DIRECTORY/dist/apps/$BOS_APP_NAME"
             elif [ -f "bos.config.json" ]; then
               echo "Found bos.config.json"
-<<<<<<< HEAD
               BUILD_COMMAND="bos-workspace build -n $BOS_DEPLOY_ENV"
-              BUILD_PATH="$WORKING_DIRECTORY/dist/$BOS_APP_NAME"
-=======
-              BUILD_COMMAND="bos-workspace build"
               BUILD_PATH="$WORKING_DIRECTORY/dist"
->>>>>>> 97535d75
             else
               echo "Neither bos.workspace.json nor bos.config.json found, aborting"
               exit 1
